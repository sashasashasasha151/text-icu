--- conflicted
+++ resolved
@@ -1,9 +1,5 @@
 name:           text-icu
-<<<<<<< HEAD
-version:        0.6.2.2
-=======
 version:        0.6.3.0
->>>>>>> bc57b859
 synopsis:       Bindings to the ICU library
 homepage:       http://bitbucket.org/bos/text-icu
 bug-reports:    http://bitbucket.org/bos/text-icu/issues
